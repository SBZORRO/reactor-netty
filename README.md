# Reactor Netty

[![Join the chat at https://gitter.im/reactor/reactor](https://img.shields.io/gitter/room/nwjs/nw.js.svg)](https://gitter.im/reactor/reactor)

[![Reactor Netty](https://img.shields.io/maven-central/v/io.projectreactor.netty/reactor-netty.svg?colorB=brightgreen)](https://mvnrepository.com/artifact/io.projectreactor.netty/reactor-netty) [ ![Download](https://api.bintray.com/packages/spring/jars/io.projectreactor.netty/images/download.svg) ](https://bintray.com/spring/jars/io.projectreactor.netty/_latestVersion)

`Reactor Netty` offers non-blocking and backpressure-ready `TCP`/`HTTP`/`UDP`
clients & servers based on `Netty` framework.

## Getting it
`Reactor Netty` requires Java 8 or + to run.

With `Gradle` from [repo.spring.io](https://repo.spring.io) or `Maven Central` repositories (stable releases only):

```groovy
    repositories {
      //maven { url 'https://repo.spring.io/snapshot' }
      maven { url 'https://repo.spring.io/milestone' }
      mavenCentral()
    }

    dependencies {
<<<<<<< HEAD
      //compile "io.projectreactor.netty:reactor-netty:0.9.0.BUILD-SNAPSHOT"
      compile "io.projectreactor.netty:reactor-netty:0.8.6.RELEASE"
=======
      //compile "io.projectreactor.netty:reactor-netty:0.8.8.BUILD-SNAPSHOT"
      compile "io.projectreactor.netty:reactor-netty:0.8.7.RELEASE"
>>>>>>> ba2c4f7e
    }
```

See the [Reference documentation](https://next.projectreactor.io/docs/netty/snapshot/reference/index.html#getting)
for more information on getting it (eg. using `Maven`, or on how to get milestones and snapshots).


## Getting Started
New to `Reactor Netty`? Check this [Reactor Netty Workshop](https://violetagg.github.io/reactor-netty-workshop/)
and the [Reference documentation](https://next.projectreactor.io/docs/netty/snapshot/reference/index.html)

Here is a very simple `HTTP` server and the corresponding `HTTP` client example

```java
HttpServer.create()   // Prepares an HTTP server ready for configuration
          .port(0)    // Configures the port number as zero, this will let the system pick up
                      // an ephemeral port when binding the server
          .route(routes ->
                      // The server will respond only on POST requests
                      // where the path starts with /test and then there is path parameter
                  routes.post("/test/{param}", (request, response) ->
                          response.sendString(request.receive()
                                                     .asString()
                                                     .map(s -> s + ' ' + request.param("param") + '!')
                                                     .log("http-server"))))
          .bindNow(); // Starts the server in a blocking fashion, and waits for it to finish its initialization
```

```java
HttpClient.create()             // Prepares an HTTP client ready for configuration
          .port(server.port())  // Obtains the server's port and provides it as a port to which this
                                // client should connect
          .post()               // Specifies that POST method will be used
          .uri("/test/World")   // Specifies the path
          .send(ByteBufFlux.fromString(Flux.just("Hello")))  // Sends the request body
          .responseContent()    // Receives the response body
          .aggregate()
          .asString()
          .log("http-client")
          .block();

```

## Getting help
Having trouble with `Reactor Netty`? We'd like to help!
* If you are upgrading, read the [release notes](https://github.com/reactor/reactor-netty/releases)
  for upgrade instructions and *new and noteworthy* features.
* Ask a question - we monitor [stackoverflow.com](https://stackoverflow.com) for questions
  tagged with [`reactor-netty`](https://stackoverflow.com/questions/tagged/reactor-netty). You can also chat
  with the community on [Gitter](https://gitter.im/reactor/reactor).
* Report bugs with `Reactor Netty` at [github.com/reactor/reactor-netty/issues](https://github.com/reactor/reactor-netty/issues).

## Reporting Issues
`Reactor Netty` uses `GitHub’s` integrated issue tracking system to record bugs and feature requests.
If you want to raise an issue, please follow the recommendations below:
* Before you log a bug, please [search the issue tracker](https://github.com/reactor/reactor-netty/search?type=Issues)
  to see if someone has already reported the problem.
* If the issue doesn't already exist, [create a new issue](https://github.com/reactor/reactor-netty/issues/new).
* Please provide as much information as possible with the issue report, we like to know
  the version of `Reactor Netty` that you are using, as well as your `Operating System` and
  `JVM` version.

## Building from Source
You don't need to build from source to use `Reactor Netty` (binaries in
[repo.spring.io](https://repo.spring.io)), but if you want to try out the latest and
greatest, `Reactor Netty` can be easily built with the
[gradle wrapper](https://docs.gradle.org/current/userguide/gradle_wrapper.html). You also need JDK 1.8.

```shell
$ git clone https://github.com/reactor/reactor-netty.git
$ cd reactor-netty
$ ./gradlew build
```

If you want to publish the artifacts to your local `Maven` repository use:

```shell
$ ./gradlew install
```

## Javadoc
https://projectreactor.io/docs/netty/release/api/

## Guides

* https://next.projectreactor.io/docs/netty/snapshot/reference/index.html
* https://violetagg.github.io/reactor-netty-workshop/

## License
Reactor Netty is Open Source Software released under the [Apache License 2.0](https://www.apache.org/licenses/LICENSE-2.0)

_Sponsored by [Pivotal](https://pivotal.io)_<|MERGE_RESOLUTION|>--- conflicted
+++ resolved
@@ -20,13 +20,8 @@
     }
 
     dependencies {
-<<<<<<< HEAD
       //compile "io.projectreactor.netty:reactor-netty:0.9.0.BUILD-SNAPSHOT"
-      compile "io.projectreactor.netty:reactor-netty:0.8.6.RELEASE"
-=======
-      //compile "io.projectreactor.netty:reactor-netty:0.8.8.BUILD-SNAPSHOT"
       compile "io.projectreactor.netty:reactor-netty:0.8.7.RELEASE"
->>>>>>> ba2c4f7e
     }
 ```
 

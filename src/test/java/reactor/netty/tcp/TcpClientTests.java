/*
 * Copyright (c) 2011-2019 Pivotal Software Inc, All Rights Reserved.
 *
 * Licensed under the Apache License, Version 2.0 (the "License");
 * you may not use this file except in compliance with the License.
 * You may obtain a copy of the License at
 *
 *       https://www.apache.org/licenses/LICENSE-2.0
 *
 * Unless required by applicable law or agreed to in writing, software
 * distributed under the License is distributed on an "AS IS" BASIS,
 * WITHOUT WARRANTIES OR CONDITIONS OF ANY KIND, either express or implied.
 * See the License for the specific language governing permissions and
 * limitations under the License.
 */

package reactor.netty.tcp;

import java.io.IOException;
import java.lang.ref.WeakReference;
import java.net.InetSocketAddress;
import java.net.SocketAddress;
import java.nio.ByteBuffer;
import java.nio.channels.ServerSocketChannel;
import java.nio.channels.SocketChannel;
import java.nio.charset.Charset;
import java.time.Duration;
import java.util.ArrayList;
import java.util.Arrays;
import java.util.List;
import java.util.Set;
import java.util.concurrent.ConcurrentSkipListSet;
import java.util.concurrent.CountDownLatch;
import java.util.concurrent.ExecutorService;
import java.util.concurrent.Executors;
import java.util.concurrent.Future;
import java.util.concurrent.TimeUnit;
import java.util.concurrent.atomic.AtomicLong;
import java.util.function.Consumer;
import java.util.function.Supplier;

import io.netty.buffer.ByteBuf;
import io.netty.buffer.Unpooled;
import io.netty.channel.ChannelOption;
import io.netty.handler.codec.LineBasedFrameDecoder;
import org.assertj.core.api.Assertions;
import org.junit.After;
import org.junit.Before;
import org.junit.Ignore;
import org.junit.Test;
import org.reactivestreams.Publisher;
import reactor.core.publisher.Flux;
import reactor.core.publisher.Mono;
import reactor.core.scheduler.Schedulers;
import reactor.netty.Connection;
import reactor.netty.DisposableServer;
import reactor.netty.NettyOutbound;
import reactor.netty.SocketUtils;
import reactor.netty.channel.AbortedException;
import reactor.netty.channel.ChannelOperations;
import reactor.netty.resources.ConnectionProvider;
import reactor.netty.resources.LoopResources;
import reactor.test.StepVerifier;
import reactor.util.Logger;
import reactor.util.Loggers;

import static org.hamcrest.MatcherAssert.assertThat;
import static org.hamcrest.Matchers.greaterThanOrEqualTo;
import static org.hamcrest.Matchers.is;
import static org.junit.Assert.*;

/**
 * @author Stephane Maldini
 * @since 2.5
 */
public class TcpClientTests {

	static final Logger log = Loggers.getLogger(TcpClientTests.class);

	private final ExecutorService threadPool = Executors.newCachedThreadPool();
	int                     echoServerPort;
	EchoServer              echoServer;
	Future<?>               echoServerFuture;
	int                     abortServerPort;
	ConnectionAbortServer   abortServer;
	Future<?>               abortServerFuture;
	int                     timeoutServerPort;
	ConnectionTimeoutServer timeoutServer;
	Future<?>               timeoutServerFuture;
	int                     heartbeatServerPort;
	HeartbeatServer         heartbeatServer;
	Future<?>               heartbeatServerFuture;

	@Before
	public void setup() throws Exception {
		echoServerPort = SocketUtils.findAvailableTcpPort();
		echoServer = new EchoServer(echoServerPort);
		echoServerFuture = threadPool.submit(echoServer);
		if(!echoServer.await(10, TimeUnit.SECONDS)){
			throw new IOException("fail to start test server");
		}

		abortServerPort = SocketUtils.findAvailableTcpPort();
		abortServer = new ConnectionAbortServer(abortServerPort);
		abortServerFuture = threadPool.submit(abortServer);
		if(!abortServer.await(10, TimeUnit.SECONDS)){
			throw new IOException("fail to start test server");
		}

		timeoutServerPort = SocketUtils.findAvailableTcpPort();
		timeoutServer = new ConnectionTimeoutServer(timeoutServerPort);
		timeoutServerFuture = threadPool.submit(timeoutServer);
		if(!timeoutServer.await(10, TimeUnit.SECONDS)){
			throw new IOException("fail to start test server");
		}

		heartbeatServerPort = SocketUtils.findAvailableTcpPort();
		heartbeatServer = new HeartbeatServer(heartbeatServerPort);
		heartbeatServerFuture = threadPool.submit(heartbeatServer);
		if(!heartbeatServer.await(10, TimeUnit.SECONDS)){
			throw new IOException("fail to start test server");
		}
	}

	@After
	public void cleanup() throws Exception {
		echoServer.close();
		abortServer.close();
		timeoutServer.close();
		heartbeatServer.close();
		assertNull(echoServerFuture.get());
		assertNull(abortServerFuture.get());
		assertNull(timeoutServerFuture.get());
		assertNull(heartbeatServerFuture.get());
		threadPool.shutdown();
		threadPool.awaitTermination(5, TimeUnit.SECONDS);
		Thread.sleep(500);
	}

	@Test
	public void disableSsl() {
		TcpClient secureClient = TcpClient.create()
		                                  .secure();

		assertTrue(secureClient.isSecure());
		assertFalse(secureClient.noSSL().isSecure());
	}

	@Test
	public void testTcpClient() throws InterruptedException {
		final CountDownLatch latch = new CountDownLatch(1);

		Connection client = TcpClient.create()
		                             .host("localhost")
		                             .port(echoServerPort)
		                             .handle((in, out) -> {
			                               in.receive()
			                                 .log("conn")
			                                 .subscribe(s -> latch.countDown());

			                               return out.sendString(Flux.just("Hello World!"))
			                                  .neverComplete();
		                               })
		                             .wiretap(true)
		                             .connectNow();

		assertTrue(latch.await(30, TimeUnit.SECONDS));

		client.disposeNow();

		assertThat("latch was counted down", latch.getCount(), is(0L));
	}


	@Test
	public void testTcpClient1ThreadAcquire() {

		LoopResources resources = LoopResources.create("test", 1, true);


		Connection client = TcpClient.create()
		                             .host("localhost")
		                             .port(echoServerPort)
		                             .runOn(resources)
		                             .wiretap(true)
		                             .connectNow();

		client.disposeNow();
		resources.dispose();

		assertThat("client was configured", client instanceof ChannelOperations);
	}

	@Test
	public void testTcpClientWithInetSocketAddress() throws InterruptedException {
		final CountDownLatch latch = new CountDownLatch(1);

		TcpClient client =
				TcpClient.create().port(echoServerPort);

		Connection s = client.handle((in, out) -> {
			in.receive()
			  .subscribe(d -> latch.countDown());

			return out.sendString(Flux.just("Hello"))
			   .neverComplete();
		})
		                     .wiretap(true)
		                     .connectNow(Duration.ofSeconds(5));

		assertTrue(latch.await(5, TimeUnit.SECONDS));

		s.disposeNow();

		assertThat("latch was counted down", latch.getCount(), is(0L));
	}

	@Test
	public void tcpClientHandlesLineFeedData() throws InterruptedException {
		final int messages = 100;
		final CountDownLatch latch = new CountDownLatch(messages);
		final List<String> strings = new ArrayList<>();

		Connection client =
				TcpClient.create()
				         .host("localhost")
				         .port(echoServerPort)
				         .doOnConnected(c -> c.addHandlerLast("codec",
						                                 new LineBasedFrameDecoder(8 * 1024)))
				         .handle((in, out) ->
					        out.sendString(Flux.range(1, messages)
					                            .map(i -> "Hello World!" + i + "\n")
					                            .subscribeOn(Schedulers.parallel()))
					            .then( in.receive()
					                     .asString()
					                     .take(100)
					                     .flatMapIterable(s -> Arrays.asList(s.split("\\n")))
					                     .doOnNext(s -> {
						                     strings.add(s);
						                     latch.countDown();
					                     }).then())
				         )
				         .wiretap(true)
				         .connectNow(Duration.ofSeconds(15));

		assertTrue("Expected messages not received. Received " + strings.size() + " messages: " + strings,
				latch.await(15, TimeUnit.SECONDS));

		assertEquals(messages, strings.size());
		client.disposeNow();
	}

	@Test
	public void tcpClientHandlesLineFeedDataFixedPool() throws InterruptedException {
		Consumer<? super Connection> channelInit = c -> c
				.addHandler("codec",
				            new LineBasedFrameDecoder(8 * 1024));

//		ConnectionProvider p = ConnectionProvider.fixed
//				("tcpClientHandlesLineFeedDataFixedPool", 1);

		ConnectionProvider p = ConnectionProvider.newConnection();

		tcpClientHandlesLineFeedData(
				TcpClient.create(p)
				         .host("localhost")
				         .port(echoServerPort)
				         .doOnConnected(channelInit)
		);

	}

	@Test
	public void tcpClientHandlesLineFeedDataElasticPool() throws InterruptedException {
		Consumer<? super Connection> channelInit = c -> c
				.addHandler("codec",
				            new LineBasedFrameDecoder(8 * 1024));

		tcpClientHandlesLineFeedData(
				TcpClient.create(ConnectionProvider.elastic("tcpClientHandlesLineFeedDataElasticPool"))
				         .host("localhost")
				         .port(echoServerPort)
				         .doOnConnected(channelInit)
		);
	}

	private void tcpClientHandlesLineFeedData(TcpClient client) throws InterruptedException {
		final int messages = 100;
		final CountDownLatch latch = new CountDownLatch(messages);
		final List<String> strings = new ArrayList<>();

		Connection c = client.handle((in, out) ->
					        out.sendString(Flux.range(1, messages)
					                            .map(i -> "Hello World!" + i + "\n")
					                            .subscribeOn(Schedulers.parallel()))
					            .then( in.receive()
					                     .asString()
					                     .take(100)
					                     .flatMapIterable(s -> Arrays.asList(s.split("\\n")))
					                     .doOnNext(s -> {
						                     strings.add(s);
						                     latch.countDown();
					                     }).then())
				         )
				         .wiretap(true)
				         .connectNow(Duration.ofSeconds(30));

		log.debug("Connected");

		c.onDispose()
		 .log()
		 .block(Duration.ofSeconds(30));

		assertTrue("Expected messages not received. Received " + strings.size() + " messages: " + strings,
				latch.await(15, TimeUnit.SECONDS));

		assertEquals(messages, strings.size());
	}

	@Test
	public void closingPromiseIsFulfilled() {
		TcpClient client =
				TcpClient.newConnection()
				         .host("localhost")
				         .port(abortServerPort);

		client.handle((in, out) -> Mono.empty())
		      .wiretap(true)
		      .connectNow()
		      .disposeNow();
	}

	/*Check in details*/
	private void connectionWillRetryConnectionAttemptWhenItFails(TcpClient client)
			throws InterruptedException {
		final CountDownLatch latch = new CountDownLatch(1);
		final AtomicLong totalDelay = new AtomicLong();

		client.handle((in, out) -> Mono.never())
		         .wiretap(true)
		         .connect()
		         .retryWhen(errors -> errors.zipWith(Flux.range(1, 4), (a, b) -> b)
		                                    .flatMap(attempt -> {
			                                    switch (attempt) {
				                                    case 1:
					                                    totalDelay.addAndGet(100);
					                                    return Mono.delay(Duration
							                                    .ofMillis(100));
				                                    case 2:
					                                    totalDelay.addAndGet(500);
					                                    return Mono.delay(Duration
							                                    .ofMillis(500));
				                                    case 3:
					                                    totalDelay.addAndGet(1000);
					                                    return Mono.delay(Duration
							                                    .ofSeconds(1));
				                                    default:
					                                    latch.countDown();
					                                    return Mono.<Long>empty();
			                                    }
		                                    }))
		         .subscribe(System.out::println);

		assertTrue(latch.await(5, TimeUnit.SECONDS));
		assertEquals("latch was counted down:" + latch.getCount(), 0, latch.getCount());
		assertThat("totalDelay was >1.6s", totalDelay.get(), greaterThanOrEqualTo(1600L));
	}

	/*Check in details*/
	@Test
	public void connectionWillRetryConnectionAttemptWhenItFailsElastic()
			throws InterruptedException {
		connectionWillRetryConnectionAttemptWhenItFails(
				TcpClient.create()
				         .host("localhost")
				         .port(abortServerPort + 3)
				         .option(ChannelOption.CONNECT_TIMEOUT_MILLIS, 100));
	}

	//see https://github.com/reactor/reactor-netty/issues/289
	@Test
	public void connectionWillRetryConnectionAttemptWhenItFailsFixedChannelPool()
			throws InterruptedException {
		connectionWillRetryConnectionAttemptWhenItFails(
				TcpClient.create(ConnectionProvider.fixed("test", 1))
				         .host("localhost")
				         .port(abortServerPort + 3)
				         .option(ChannelOption.CONNECT_TIMEOUT_MILLIS, 100));
	}

	@Test
	public void connectionWillAttemptToReconnectWhenItIsDropped()
			throws InterruptedException {
		final CountDownLatch connectionLatch = new CountDownLatch(1);
		final CountDownLatch reconnectionLatch = new CountDownLatch(1);

		try {
			TcpClient tcpClient =
					TcpClient.newConnection()
					         .host("localhost")
					         .port(abortServerPort);

			Mono<? extends Connection> handler = tcpClient.handle((in, out) -> {
				log.debug("Start");
				connectionLatch.countDown();
				in.receive()
				  .subscribe();
				return Flux.never();
			})
			.wiretap(true)
			.connect();

			Connection c =
					handler.log()
					       .then(handler.doOnSuccess(s -> reconnectionLatch.countDown()))
					       .block(Duration.ofSeconds(30));
			assertNotNull(c);
			c.onDispose();

			assertTrue("Initial connection is made", connectionLatch.await(5, TimeUnit.SECONDS));
			assertTrue("A reconnect attempt was made", reconnectionLatch.await(5, TimeUnit.SECONDS));
		}
		catch (AbortedException ise){
			return;
		}
	}

	@Test
	public void testCancelSend() throws InterruptedException {
		final CountDownLatch connectionLatch = new CountDownLatch(3);

		TcpClient tcpClient =
				TcpClient.newConnection()
				         .host("localhost")
		                 .port(echoServerPort);
		Connection c;

		c = tcpClient.handle((i, o) -> {
			o.sendObject(Mono.never()
			                 .doOnCancel(connectionLatch::countDown)
			                 .log("uno"))
			 .then()
			 .subscribe()
			 .dispose();

			Schedulers.parallel()
			          .schedule(() -> o.sendObject(Mono.never()
			                                           .doOnCancel(connectionLatch::countDown)
			                                           .log("dos"))
			                           .then()
			                           .subscribe()
			                           .dispose());

			o.sendObject(Mono.never()
			                 .doOnCancel(connectionLatch::countDown)
			                 .log("tres"))
			 .then()
			 .subscribe()
			 .dispose();

			return Mono.never();
		})
		             .connectNow();

		assertTrue("Cancel not propagated", connectionLatch.await(30, TimeUnit.SECONDS));
		c.disposeNow();
	}

	@Ignore
	public void consumerSpecAssignsEventHandlers()
			throws InterruptedException {
		final CountDownLatch latch = new CountDownLatch(2);
		final CountDownLatch close = new CountDownLatch(1);
		final AtomicLong totalDelay = new AtomicLong();
		final long start = System.currentTimeMillis();

		TcpClient client =
				TcpClient.create()
				         .host("localhost")
				         .port(timeoutServerPort);

		Connection s = client.handle((in, out) -> {
			in.withConnection(c -> c.onDispose(close::countDown));

			out.withConnection(c -> c.onWriteIdle(500, () -> {
				totalDelay.addAndGet(System.currentTimeMillis() - start);
				latch.countDown();
			}));

			return Mono.delay(Duration.ofSeconds(3))
			           .then()
			           .log();
		})
		                     .wiretap(true)
		                     .connectNow();

		assertTrue("latch was counted down", latch.await(5, TimeUnit.SECONDS));
		assertTrue("close was counted down", close.await(30, TimeUnit.SECONDS));
		assertThat("totalDelay was >500ms", totalDelay.get(), greaterThanOrEqualTo(500L));
		s.disposeNow();
	}

	@Test
	@Ignore
	public void readIdleDoesNotFireWhileDataIsBeingRead()
			throws InterruptedException, IOException {
		final CountDownLatch latch = new CountDownLatch(1);
		long start = System.currentTimeMillis();

		TcpClient client = TcpClient.create()
		                            .port(heartbeatServerPort);

		Connection s = client.handle((in, out) -> {
			in.withConnection(c -> c.onReadIdle(500, latch::countDown));
			return Flux.never();
		})
		                     .wiretap(true)
		                     .connectNow();

		assertTrue(latch.await(15, TimeUnit.SECONDS));
		heartbeatServer.close();

		long duration = System.currentTimeMillis() - start;

		assertThat(duration, is(greaterThanOrEqualTo(500L)));
		s.disposeNow();
	}

	@Test
	public void writeIdleDoesNotFireWhileDataIsBeingSent()
			throws InterruptedException {
		final CountDownLatch latch = new CountDownLatch(1);
		long start = System.currentTimeMillis();

		Connection client = TcpClient.create()
		                             .host("localhost")
		                             .port(echoServerPort)
		                             .handle((in, out) -> {
			                               log.debug("hello");
			                               out.withConnection(c -> c.onWriteIdle(500, latch::countDown));

			                               List<Publisher<Void>> allWrites =
					                               new ArrayList<>();
			                               for (int i = 0; i < 5; i++) {
				                               allWrites.add(out.sendString(Flux.just("a")
				                                                                .delayElements(Duration.ofMillis(750))));
			                               }
			                               return Flux.merge(allWrites);
		                               })
		                             .wiretap(true)
		                             .connectNow();

		log.debug("Started");

		assertTrue(latch.await(5, TimeUnit.SECONDS));

		long duration = System.currentTimeMillis() - start;

		assertThat(duration, is(greaterThanOrEqualTo(500L)));
		client.disposeNow();
	}

	@Test
<<<<<<< HEAD
	public void nettyNetChannelAcceptsNettyChannelHandlers() throws InterruptedException {
		HttpClient client = HttpClient.create()
		                              .wiretap(true);

		final CountDownLatch latch = new CountDownLatch(1);
		log.debug(client.get()
		                         .uri("http://www.google.com/?q=test%20d%20dq")
		                         .responseContent()
		                         .asString()
		                         .collectList()
		                         .doOnSuccess(v -> latch.countDown())
		                         .block(Duration.ofSeconds(30)).toString());

		assertTrue("Latch didn't time out", latch.await(15, TimeUnit.SECONDS));
	}

	@Test
=======
>>>>>>> 5baad27c
	public void gettingOptionsDuplicates() {
		TcpClient client = TcpClient.create().host("example.com").port(123);
		Assertions.assertThat(client.configure())
		          .isNotSameAs(TcpClient.DEFAULT_BOOTSTRAP)
		          .isNotSameAs(client.configure());
	}

	public static final class EchoServer
			extends CountDownLatch
			implements Runnable {

		private final    int                 port;
		private final    ServerSocketChannel server;
		private volatile Thread              thread;

		public EchoServer(int port) {
			super(1);
			this.port = port;
			try {
				server = ServerSocketChannel.open();
			}
			catch (IOException e) {
				throw new RuntimeException(e);
			}
		}

		@Override
		public void run() {
			try {
				server.configureBlocking(true);
				server.socket()
				      .bind(new InetSocketAddress(port));
				countDown();
				thread = Thread.currentThread();
				while (true) {
					SocketChannel ch = server.accept();

					ByteBuffer buffer = ByteBuffer.allocate(8192);
					while (true) {
						int read = ch.read(buffer);
						if (read > 0) {
							buffer.flip();
						}

						int written = ch.write(buffer);
						if (written < 0) {
							throw new IOException("Cannot write to client");
						}
						buffer.rewind();
					}
				}
			}
			catch (IOException e) {
				// Server closed
			}
		}

		public void close() throws IOException {
			Thread thread = this.thread;
			if (thread != null) {
				thread.interrupt();
			}
			ServerSocketChannel server = this.server;
			if (server != null) {
				server.close();
			}
		}
	}

	private static final class ConnectionAbortServer
			extends CountDownLatch
			implements Runnable {

		final         int                 port;
		private final ServerSocketChannel server;

		private ConnectionAbortServer(int port) {
			super(1);
			this.port = port;
			try {
				server = ServerSocketChannel.open();
			}
			catch (IOException e) {
				throw new RuntimeException(e);
			}
		}

		@Override
		public void run() {
			try {
				server.configureBlocking(true);
				server.socket()
				      .bind(new InetSocketAddress(port));
				countDown();
				while (true) {
					SocketChannel ch = server.accept();
					log.debug("ABORTING");
					ch.close();
				}
			}
			catch (Exception e) {
				Loggers.getLogger(this.getClass()).debug("", e);
			}
		}

		public void close() throws IOException {
			ServerSocketChannel server = this.server;
			if (server != null) {
				server.close();
			}
		}
	}

	private static final class ConnectionTimeoutServer
			extends CountDownLatch
			implements Runnable {

		final         int                 port;
		private final ServerSocketChannel server;

		private ConnectionTimeoutServer(int port) {
			super(1);
			this.port = port;
			try {
				server = ServerSocketChannel.open();
			}
			catch (IOException e) {
				throw new RuntimeException(e);
			}
		}

		@Override
		public void run() {
			try {
				server.configureBlocking(true);
				server.socket()
				      .bind(new InetSocketAddress(port));
				countDown();
				while (true) {
					SocketChannel ch = server.accept();
					ByteBuffer buff = ByteBuffer.allocate(1);
					ch.read(buff);
				}
			}
			catch (IOException e) {
			}
		}

		public void close() throws IOException {
			ServerSocketChannel server = this.server;
			if (server != null) {
				server.close();
			}
		}
	}

	private static final class HeartbeatServer extends CountDownLatch
			implements Runnable {

		final         int                 port;
		private final ServerSocketChannel server;

		private HeartbeatServer(int port) {
			super(1);
			this.port = port;
			try {
				server = ServerSocketChannel.open();
			}
			catch (IOException e) {
				throw new RuntimeException(e);
			}
		}

		@Override
		public void run() {
			try {
				server.configureBlocking(true);
				server.socket()
				      .bind(new InetSocketAddress(port));
				countDown();
				while (true) {
					SocketChannel ch = server.accept();
					while (server.isOpen()) {
						ByteBuffer out = ByteBuffer.allocate(1);
						out.put((byte) '\n');
						out.flip();
						ch.write(out);
						Thread.sleep(100);
					}
				}
			}
			catch (IOException e) {
				// Server closed
			}
			catch (InterruptedException ie) {

			}
		}

		public void close() throws IOException {
			ServerSocketChannel server = this.server;
			if (server != null) {
				server.close();
			}
		}
	}


	@Test
	public void testIssue600_1() {
		doTestIssue600(true);
	}

	@Test
	public void testIssue600_2() {
		doTestIssue600(false);
	}

	private void doTestIssue600(boolean withLoop) {
		DisposableServer server =
				TcpServer.create()
				         .port(0)
				         .handle((req, res) -> res.send(req.receive()
				                                           .retain()
				                                           .delaySubscription(Duration.ofSeconds(1))))
				         .wiretap(true)
				         .bindNow();

		ConnectionProvider pool = ConnectionProvider.fixed("test", 10);
		LoopResources loop = LoopResources.create("test", 4, true);
		TcpClient client;
		if (withLoop) {
			client =
					TcpClient.create(pool)
					         .addressSupplier(server::address)
					         .runOn(loop);
		}
		else {
			client =
					TcpClient.create(pool)
					         .addressSupplier(server::address);
		}

		Set<String> threadNames = new ConcurrentSkipListSet<>();
		StepVerifier.create(
				Flux.range(1,4)
				    .flatMap(i ->
				            client.handle((in, out) -> {
				                threadNames.add(Thread.currentThread().getName());
				                return out.send(Flux.empty());
				            })
				            .connect()))
		            .expectNextCount(4)
		            .expectComplete()
		            .verify(Duration.ofSeconds(30));

		pool.dispose();
		loop.dispose();
		server.disposeNow();

		Assertions.assertThat(threadNames.size()).isGreaterThan(1);
	}

	@Test
	public void testRetryOnDifferentAddress() throws Exception {
		DisposableServer server =
				TcpServer.create()
				         .port(0)
				         .wiretap(true)
				         .handle((req, res) -> res.sendString(Mono.just("test")))
				         .bindNow();

		final CountDownLatch latch = new CountDownLatch(1);

		Supplier<SocketAddress> addressSupplier = new Supplier<SocketAddress>() {
			int i = 2;

			@Override
			public SocketAddress get() {
				return new InetSocketAddress("localhost", server.port() + i--);
			}
		};

		Connection  conn =
				TcpClient.create()
				         .addressSupplier(addressSupplier)
				         .doOnConnected(connection -> latch.countDown())
				         .option(ChannelOption.CONNECT_TIMEOUT_MILLIS, 100)
				         .handle((in, out) -> Mono.never())
				         .wiretap(true)
				         .connect()
				         .retry()
				         .block(Duration.ofSeconds(30));
		assertNotNull(conn);

		assertTrue(latch.await(30, TimeUnit.SECONDS));

		conn.disposeNow();
		server.disposeNow();
	}

	@Test
	public void testReconnectWhenDisconnected() throws Exception {
		DisposableServer server =
				TcpServer.create()
				         .port(0)
				         .wiretap(true)
				         .handle((req, res) -> res.sendString(Mono.just("test")))
				         .bindNow();

		final CountDownLatch latch = new CountDownLatch(1);

		TcpClient  client =
				TcpClient.create()
				         .port(echoServerPort)
				         .option(ChannelOption.CONNECT_TIMEOUT_MILLIS, 100)
				         .handle((in, out) -> out.withConnection(Connection::dispose))
				         .wiretap(true);

		connect(client, true, latch);

		assertTrue(latch.await(30, TimeUnit.SECONDS));

		server.disposeNow();
	}

	private void connect(TcpClient  client, boolean reconnect, CountDownLatch latch) {
		client.connect()
		      .subscribe(
		          conn -> {
		              if (reconnect) {
		                  conn.onTerminate()
		                      .subscribe(null, null, () -> connect(client, false, latch));
		              }
		          },
		          null,
		          latch::countDown);
	}

	@Test
	public void testIssue585_1() throws Exception {
		DisposableServer server =
				TcpServer.create()
				         .port(0)
				         .handle((req, res) -> res.send(req.receive()
				                                           .retain()))
				         .wiretap(true)
				         .bindNow();

		CountDownLatch latch = new CountDownLatch(1);

		byte[] bytes = "test".getBytes(Charset.defaultCharset());
		ByteBuf b1 = Unpooled.wrappedBuffer(bytes);
		ByteBuf b2 = Unpooled.wrappedBuffer(bytes);
		ByteBuf b3 = Unpooled.wrappedBuffer(bytes);

		WeakReference<ByteBuf> refCheck1 = new WeakReference<>(b1);
		WeakReference<ByteBuf> refCheck2 = new WeakReference<>(b2);
		WeakReference<ByteBuf> refCheck3 = new WeakReference<>(b3);

		Connection conn =
				TcpClient.create()
				         .addressSupplier(server::address)
				         .wiretap(true)
				         .connectNow();

		NettyOutbound out = conn.outbound();

		Flux.concatDelayError(
		        out.sendObject(Mono.error(new RuntimeException("test")))
		           .sendObject(b1)
		           .then(),
		        out.sendObject(Mono.error(new RuntimeException("test")))
		           .sendObject(b2)
		           .then(),
		        out.sendObject(Mono.error(new RuntimeException("test")))
		           .sendObject(b3)
		           .then())
		    .doOnError(t -> latch.countDown())
		    .subscribe(conn.disposeSubscriber());

		Assertions.assertThat(latch.await(30, TimeUnit.SECONDS)).isTrue();

		Assertions.assertThat(b1.refCnt()).isEqualTo(0);
		b1 = null;
		checkReference(refCheck1);

		Assertions.assertThat(b2.refCnt()).isEqualTo(0);
		b2 = null;
		checkReference(refCheck2);

		Assertions.assertThat(b3.refCnt()).isEqualTo(0);
		b3 = null;
		checkReference(refCheck3);

		server.disposeNow();
		conn.disposeNow();
	}

	@Test
	public void testIssue585_2() throws Exception {
		DisposableServer server =
				TcpServer.create()
				         .port(0)
				         .handle((req, res) -> res.send(req.receive()
				                                           .retain()))
				         .wiretap(true)
				         .bindNow();

		byte[] bytes = "test".getBytes(Charset.defaultCharset());
		ByteBuf b1 = Unpooled.wrappedBuffer(bytes);
		ByteBuf b2 = Unpooled.wrappedBuffer(bytes);
		ByteBuf b3 = Unpooled.wrappedBuffer(bytes);

		WeakReference<ByteBuf> refCheck1 = new WeakReference<>(b1);
		WeakReference<ByteBuf> refCheck2 = new WeakReference<>(b2);
		WeakReference<ByteBuf> refCheck3 = new WeakReference<>(b3);

		Connection conn =
				TcpClient.create()
				         .addressSupplier(server::address)
				         .wiretap(true)
				         .connectNow();

		NettyOutbound out = conn.outbound();

		out.sendObject(b1)
		   .then()
		   .block(Duration.ofSeconds(30));

		Assertions.assertThat(b1.refCnt()).isEqualTo(0);
		b1 = null;
		checkReference(refCheck1);

		out.sendObject(b2)
		   .then()
		   .block(Duration.ofSeconds(30));

		Assertions.assertThat(b2.refCnt()).isEqualTo(0);
		b2 = null;
		checkReference(refCheck2);

		out.sendObject(b3)
		   .then()
		   .block(Duration.ofSeconds(30));

		Assertions.assertThat(b3.refCnt()).isEqualTo(0);
		b3 = null;
		checkReference(refCheck3);

		server.disposeNow();
		conn.disposeNow();
	}

	private void checkReference(WeakReference<ByteBuf> ref) throws Exception {
		for (int i = 0; i < 10; i++) {
			if (ref.get() == null) {
				return;
			}
			System.gc();
			Thread.sleep(100);
		}

		Assertions.assertThat(ref.get()).isNull();
	}
}<|MERGE_RESOLUTION|>--- conflicted
+++ resolved
@@ -561,26 +561,6 @@
 	}
 
 	@Test
-<<<<<<< HEAD
-	public void nettyNetChannelAcceptsNettyChannelHandlers() throws InterruptedException {
-		HttpClient client = HttpClient.create()
-		                              .wiretap(true);
-
-		final CountDownLatch latch = new CountDownLatch(1);
-		log.debug(client.get()
-		                         .uri("http://www.google.com/?q=test%20d%20dq")
-		                         .responseContent()
-		                         .asString()
-		                         .collectList()
-		                         .doOnSuccess(v -> latch.countDown())
-		                         .block(Duration.ofSeconds(30)).toString());
-
-		assertTrue("Latch didn't time out", latch.await(15, TimeUnit.SECONDS));
-	}
-
-	@Test
-=======
->>>>>>> 5baad27c
 	public void gettingOptionsDuplicates() {
 		TcpClient client = TcpClient.create().host("example.com").port(123);
 		Assertions.assertThat(client.configure())
